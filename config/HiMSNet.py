--- conflicted
+++ resolved
@@ -22,13 +22,8 @@
 }
 
 dataset = {
-<<<<<<< HEAD
-    "train": {"name": "simbarca_train", "force_reload": False, "use_clean_data": True},
-    "test": {"name": "simbarca_test", "force_reload": False, "use_clean_data": "${..train.use_clean_data}"},
-=======
-    "train": {"name": "simbarca_train", "force_reload": False, "filter_short": 10.0},
-    "test": {"name": "simbarca_test", "force_reload": False, "filter_short":"${..train.filter_short}"},
->>>>>>> ea4a97d8
+    "train": {"name": "simbarca_train", "force_reload": False, "use_clean_data": True, "filter_short": None},
+    "test": {"name": "simbarca_test", "force_reload": False, "use_clean_data": "${..train.use_clean_data}", "filter_short":"${..train.filter_short}"},
 }
 
 dataloader = {
